// Copyright 2017 Google Inc.
//
// Licensed under the Apache License, Version 2.0 (the "License");
// you may not use this file except in compliance with the License.
// You may obtain a copy of the License at
//
//      http://www.apache.org/licenses/LICENSE-2.0
//
// Unless required by applicable law or agreed to in writing, software
// distributed under the License is distributed on an "AS IS" BASIS,
// WITHOUT WARRANTIES OR CONDITIONS OF ANY KIND, either express or implied.
// See the License for the specific language governing permissions and
// limitations under the License.
//
// Caching is purposefully ignored.

package forwardproxy

import (
	"bufio"
	"bytes"
	"context"
	"crypto/subtle"
	"crypto/tls"
	"encoding/base64"
	"errors"
	"fmt"
	"io"
	"io/ioutil"
	"math/rand"
	"net"
	"net/http"
	"net/url"
	"os"
	"strconv"
	"strings"
	"sync"
	"time"

	"github.com/Mygod/nonlocalforwardproxy/httpclient"
	"github.com/caddyserver/caddy/v2"
	"github.com/caddyserver/caddy/v2/caddyconfig/caddyfile"
	"github.com/caddyserver/caddy/v2/modules/caddyhttp"
	"go.uber.org/zap"
	"golang.org/x/net/proxy"
)

func init() {
	caddy.RegisterModule(Handler{})
}

// Handler implements a forward proxy.
//
// EXPERIMENTAL: This handler is still experimental and subject to breaking changes.
type Handler struct {
	logger *zap.Logger

	// Filename of the PAC file to serve.
	PACPath string `json:"pac_path,omitempty"`

	// If true, the Forwarded header will not be augmented with your IP address.
	HideIP bool `json:"hide_ip,omitempty"`

	// If true, the Via heaeder will not be added.
	HideVia bool `json:"hide_via,omitempty"`

	// Host(s) (and ports) of the proxy. When you configure a client,
	// you will give it the host (and port) of the proxy to use.
	Hosts caddyhttp.MatchHost `json:"hosts,omitempty"`

	// Optional probe resistance. (See documentation.)
	ProbeResistance *ProbeResistance `json:"probe_resistance,omitempty"`

	// How long to wait before timing out initial TCP connections.
	DialTimeout caddy.Duration `json:"dial_timeout,omitempty"`

	// Optionally configure an upstream proxy to use.
	Upstream string `json:"upstream,omitempty"`

	// Access control list.
	ACL []ACLRule `json:"acl,omitempty"`

	// Ports to be allowed to connect to (if non-empty).
	AllowedPorts []int `json:"allowed_ports,omitempty"`

	// Default address to send requests from if one is not specified from the proxy request
	DefaultBind *net.IPNet `json:"bind,omitempty"`

	//httpTransport *http.Transport

	// overridden dialContext allows us to redirect requests to upstream proxy
	dialContext func(ctx context.Context, network, address string, bind net.Addr) (net.Conn, error)
	upstream    *url.URL // address of upstream proxy
	randSource  *rand.Rand

	aclRules []aclRule

	// TODO: temporary/deprecated - we should try to reuse existing authentication modules instead!
	BasicauthUser   string   `json:"auth_user_deprecated,omitempty"`
	BasicauthPass   string   `json:"auth_pass_deprecated,omitempty"`
	AuthRequired    bool     `json:"auth_required,omitempty"`
	AuthCredentials [][]byte `json:"auth_credentials,omitempty"` // slice with base64-encoded credentials
}

// CaddyModule returns the Caddy module information.
func (Handler) CaddyModule() caddy.ModuleInfo {
	return caddy.ModuleInfo{
		ID:  "http.handlers.nonlocal_forward_proxy",
		New: func() caddy.Module { return new(Handler) },
	}
}

// Provision ensures that h is set up properly before use.
func (h *Handler) Provision(ctx caddy.Context) error {
	h.logger = ctx.Logger(h)

	if h.DialTimeout <= 0 {
		h.DialTimeout = caddy.Duration(30 * time.Second)
	}

<<<<<<< HEAD
	// TODO: temporary, in an effort to get the tests to pass
	if h.BasicauthUser != "" && h.BasicauthPass != "" {
		basicAuthBuf := make([]byte, base64.StdEncoding.EncodedLen(len(h.BasicauthUser)+1+len(h.BasicauthPass)))
		base64.StdEncoding.Encode(basicAuthBuf, []byte(h.BasicauthUser+":"+h.BasicauthPass))
		h.authRequired = true
		h.authCredentials = [][]byte{basicAuthBuf}
=======
	h.httpTransport = &http.Transport{
		Proxy:               http.ProxyFromEnvironment,
		MaxIdleConns:        50,
		IdleConnTimeout:     60 * time.Second,
		TLSHandshakeTimeout: 10 * time.Second,
>>>>>>> 44bd8c75
	}

	// access control lists
	for _, rule := range h.ACL {
		for _, subj := range rule.Subjects {
			ar, err := newACLRule(subj, rule.Allow)
			if err != nil {
				return err
			}
			h.aclRules = append(h.aclRules, ar)
		}
	}
	for _, ipDeny := range []string{
		"10.0.0.0/8",
		"127.0.0.0/8",
		"172.16.0.0/12",
		"192.168.0.0/16",
		"::1/128",
		"fe80::/10",
	} {
		ar, err := newACLRule(ipDeny, false)
		if err != nil {
			return err
		}
		h.aclRules = append(h.aclRules, ar)
	}
	h.aclRules = append(h.aclRules, &aclAllRule{allow: true})

	if h.DefaultBind != nil {
		h.randSource = rand.New(rand.NewSource(time.Now().UTC().UnixNano()))
	}

	if h.ProbeResistance != nil {
		if !h.AuthRequired {
			return fmt.Errorf("probe resistance requires authentication")
		}
		if len(h.ProbeResistance.Domain) > 0 {
			h.logger.Info("Secret domain used to connect to proxy: " + h.ProbeResistance.Domain)
		}
	}

	dialer := &net.Dialer{
		Timeout:   time.Duration(h.DialTimeout),
		KeepAlive: 30 * time.Second,
	}
	h.dialContext = func(ctx context.Context, network string, address string, bind net.Addr) (net.Conn, error) {
		if bind == nil {
			if h.DefaultBind != nil {
				ip := h.DefaultBind.IP
				ones, _ := h.DefaultBind.Mask.Size()
				h.randSource.Read(ip[ones>>3:])
				bind = &net.TCPAddr{IP: ip}
			}
			if bind == nil {
				return dialer.DialContext(ctx, network, address)
			}
		}
		d := *dialer // create a shallow copy
		d.ControlContext = freebindControlContext
		d.LocalAddr = bind
		return d.DialContext(ctx, bind.Network(), address)
	}

	if h.Upstream != "" {
		upstreamURL, err := url.Parse(h.Upstream)
		if err != nil {
			return fmt.Errorf("bad upstream URL: %v", err)
		}
		h.upstream = upstreamURL

		if !isLocalhost(h.upstream.Hostname()) && h.upstream.Scheme != "https" {
			return errors.New("insecure schemes are only allowed to localhost upstreams")
		}

		registerHTTPDialer := func(u *url.URL, _ proxy.Dialer) (proxy.Dialer, error) {
			// CONNECT request is proxied as-is, so we don't care about target url, but it could be
			// useful in future to implement policies of choosing between multiple upstream servers.
			// Given dialer is not used, since it's the same dialer provided by us.
			d, err := httpclient.NewHTTPConnectDialer(h.upstream.String())
			if err != nil {
				return nil, err
			}
			d.Dialer = *dialer
			if isLocalhost(h.upstream.Hostname()) && h.upstream.Scheme == "https" {
				// disabling verification helps with testing the package and setups
				// either way, it's impossible to have a legit TLS certificate for "127.0.0.1" - TODO: not true anymore
				h.logger.Info("Localhost upstream detected, disabling verification of TLS certificate")
				d.DialTLS = func(network string, address string) (net.Conn, string, error) {
					conn, err := tls.Dial(network, address, &tls.Config{InsecureSkipVerify: true})
					if err != nil {
						return nil, "", err
					}
					return conn, conn.ConnectionState().NegotiatedProtocol, nil
				}
			}
			return d, nil
		}
		proxy.RegisterDialerType("https", registerHTTPDialer)
		proxy.RegisterDialerType("http", registerHTTPDialer)

		upstreamDialer, err := proxy.FromURL(h.upstream, dialer)
		if err != nil {
			return errors.New("failed to create proxy to upstream: " + err.Error())
		}

		if ctxDialer, ok := upstreamDialer.(dialContexter); ok {
			// upstreamDialer has DialContext - use it
			h.dialContext = func(ctx context.Context, network string, address string, bind net.Addr) (net.Conn, error) {
				return ctxDialer.DialContext(ctx, network, address)
			}
		} else {
			// upstreamDialer does not have DialContext - ignore the context :(
			h.dialContext = func(ctx context.Context, network string, address string, bind net.Addr) (net.Conn, error) {
				return upstreamDialer.Dial(network, address)
			}
		}
	}

	return nil
}

func (h *Handler) ServeHTTP(w http.ResponseWriter, r *http.Request, next caddyhttp.Handler) error {
	// start by splitting the request host and port
	reqHost, _, err := net.SplitHostPort(r.Host)
	if err != nil {
		reqHost = r.Host // OK; probably just didn't have a port
	}

	var authErr error
	if h.AuthRequired {
		authErr = h.checkCredentials(r)
	}
	if h.ProbeResistance != nil && len(h.ProbeResistance.Domain) > 0 && reqHost == h.ProbeResistance.Domain {
		return serveHiddenPage(w, authErr)
	}
	if h.Hosts.Match(r) && (r.Method != http.MethodConnect || authErr != nil) {
		// Always pass non-CONNECT requests to hostname
		// Pass CONNECT requests only if probe resistance is enabled and not authenticated
		if h.shouldServePACFile(r) {
			return h.servePacFile(w, r)
		}
		return next.ServeHTTP(w, r)
	}
	if authErr != nil {
		if h.ProbeResistance != nil {
			// probe resistance is requested and requested URI does not match secret domain;
			// act like this proxy handler doesn't even exist (pass thru to next handler)
			return next.ServeHTTP(w, r)
		}
		w.Header().Set("Proxy-Authenticate", "Basic realm=\"Caddy Secure Web Proxy\"")
		return caddyhttp.Error(http.StatusProxyAuthRequired, authErr)
	}

	if r.ProtoMajor != 1 && r.ProtoMajor != 2 && r.ProtoMajor != 3 {
		return caddyhttp.Error(http.StatusHTTPVersionNotSupported,
			fmt.Errorf("unsupported HTTP major version: %d", r.ProtoMajor))
	}

	ctx := context.Background()
	if !h.HideIP {
		ctxHeader := make(http.Header)
		for k, v := range r.Header {
			if kL := strings.ToLower(k); kL == "forwarded" || kL == "x-forwarded-for" {
				ctxHeader[k] = v
			}
		}
		ctxHeader.Add("Forwarded", "for=\""+r.RemoteAddr+"\"")
		ctx = context.WithValue(ctx, httpclient.ContextKeyHeader{}, ctxHeader)
	}

	clientBind := r.Header.Get("Proxy-Nonlocal-Source")
	var bind net.Addr
	if len(clientBind) > 0 {
		if bind, err = net.ResolveTCPAddr("tcp", clientBind); err != nil {
			if ip, _ := net.ResolveIPAddr("ip", clientBind); ip != nil {
				bind = &net.TCPAddr{IP: ip.IP}
			}
		}
	}

	if r.Method == http.MethodConnect {
		if r.ProtoMajor == 2 || r.ProtoMajor == 3 {
			if len(r.URL.Scheme) > 0 || len(r.URL.Path) > 0 {
				return caddyhttp.Error(http.StatusBadRequest,
					fmt.Errorf("CONNECT request has :scheme and/or :path pseudo-header fields"))
			}
		}

		hostPort := r.URL.Host
		if hostPort == "" {
			hostPort = r.Host
		}
		targetConn, err := h.dialContextCheckACL(ctx, "tcp", hostPort, bind)
		if err != nil {
			return err
		}
		if targetConn == nil {
			// safest to check both error and targetConn afterwards, in case fp.dial (potentially unstable
			// from x/net/proxy) misbehaves and returns both nil or both non-nil
			return caddyhttp.Error(http.StatusForbidden,
				fmt.Errorf("hostname %s is not allowed", r.URL.Hostname()))
		}
		defer targetConn.Close()

		switch r.ProtoMajor {
		case 1: // http1: hijack the whole flow
			return serveHijack(w, targetConn)
		case 2: // http2: keep reading from "request" and writing into same response
			fallthrough
		case 3:
			defer r.Body.Close()
			wFlusher, ok := w.(http.Flusher)
			if !ok {
				return caddyhttp.Error(http.StatusInternalServerError,
					fmt.Errorf("ResponseWriter doesn't implement http.Flusher"))
			}
			w.WriteHeader(http.StatusOK)
			wFlusher.Flush()
			return dualStream(targetConn, r.Body, w)
		}

		panic("There was a check for http version, yet it's incorrect")
	}

	// Scheme has to be appended to avoid `unsupported protocol scheme ""` error.
	// `http://` is used, since this initial request itself is always HTTP, regardless of what client and server
	// may speak afterwards.
	if r.URL.Scheme == "" {
		r.URL.Scheme = "http"
	}
	if r.URL.Host == "" {
		r.URL.Host = r.Host
	}
	r.Proto = "HTTP/1.1"
	r.ProtoMajor = 1
	r.ProtoMinor = 1
	r.RequestURI = ""

	removeHopByHop(r.Header)

	if !h.HideIP {
		r.Header.Add("Forwarded", "for=\""+r.RemoteAddr+"\"")
	}

	// https://tools.ietf.org/html/rfc7230#section-5.7.1
	if !h.HideVia {
		r.Header.Add("Via", strconv.Itoa(r.ProtoMajor)+"."+strconv.Itoa(r.ProtoMinor)+" caddy")
	}

	var response *http.Response
	if h.upstream == nil {
		// non-upstream request uses httpTransport to reuse connections
		if r.Body != nil &&
			(r.Method == "GET" || r.Method == "HEAD" || r.Method == "OPTIONS" || r.Method == "TRACE") {
			// make sure request is idempotent and could be retried by saving the Body
			// None of those methods are supposed to have body,
			// but we still need to copy the r.Body, even if it's empty
			rBodyBuf, err := ioutil.ReadAll(r.Body)
			if err != nil {
				return caddyhttp.Error(http.StatusBadRequest,
					fmt.Errorf("failed to read request body: %v", err))
			}
			r.GetBody = func() (io.ReadCloser, error) {
				return ioutil.NopCloser(bytes.NewReader(rBodyBuf)), nil
			}
			r.Body, _ = r.GetBody()
		}
		response, err = (&http.Transport{
			Proxy:               http.ProxyFromEnvironment,
			DisableKeepAlives:   true,
			TLSHandshakeTimeout: 10 * time.Second,
			DialContext: func(ctx context.Context, network, address string) (net.Conn, error) {
				return h.dialContextCheckACL(ctx, network, address, bind)
			},
		}).RoundTrip(r)
	} else {
		// Upstream requests don't interact well with Transport: connections could always be
		// reused, but Transport thinks they go to different Hosts, so it spawns tons of
		// useless connections.
		// Just use dialContext, which will multiplex via single connection, if http/2
		if creds := h.upstream.User.String(); creds != "" {
			// set upstream credentials for the request, if needed
			r.Header.Set("Proxy-Authorization", "Basic "+base64.StdEncoding.EncodeToString([]byte(creds)))
		}
		if r.URL.Port() == "" {
			r.URL.Host = net.JoinHostPort(r.URL.Host, "80")
		}
		upsConn, err := h.dialContext(ctx, "tcp", r.URL.Host, bind)
		if err != nil {
			return caddyhttp.Error(http.StatusBadGateway,
				fmt.Errorf("failed to dial upstream: %v", err))
		}
		err = r.Write(upsConn)
		if err != nil {
			return caddyhttp.Error(http.StatusBadGateway,
				fmt.Errorf("failed to write upstream request: %v", err))
		}
		response, err = http.ReadResponse(bufio.NewReader(upsConn), r)
		if err != nil {
			return caddyhttp.Error(http.StatusBadGateway,
				fmt.Errorf("failed to read upstream response: %v", err))
		}
	}
	r.Body.Close()

	if response != nil {
		defer response.Body.Close()
	}
	if err != nil {
		//fmt.Printf("%v", err)
		if _, ok := err.(caddyhttp.HandlerError); ok {
			return err
		}
		return caddyhttp.Error(http.StatusBadGateway,
			fmt.Errorf("failed to read response: %v", err))
	}

	return forwardResponse(w, response)
}

func (h Handler) checkCredentials(r *http.Request) error {
	pa := strings.Split(r.Header.Get("Proxy-Authorization"), " ")
	if len(pa) != 2 {
		return errors.New("Proxy-Authorization is required! Expected format: <type> <credentials>")
	}
	if strings.ToLower(pa[0]) != "basic" {
		return errors.New("Auth type is not supported")
	}
	for _, creds := range h.AuthCredentials {
		if subtle.ConstantTimeCompare(creds, []byte(pa[1])) == 1 {
			// Please do not consider this to be timing-attack-safe code. Simple equality is almost
			// mindlessly substituted with constant time algo and there ARE known issues with this code,
			// e.g. size of smallest credentials is guessable. TODO: protect from all the attacks! Hash?
			return nil
		}
	}
	return errors.New("Invalid credentials")
}

func (h Handler) shouldServePACFile(r *http.Request) bool {
	return len(h.PACPath) > 0 && r.URL.Path == h.PACPath
}

func (h Handler) servePacFile(w http.ResponseWriter, r *http.Request) error {
	fmt.Fprintf(w, pacFile, r.Host)
	// fmt.Fprintf(w, pacFile, h.hostname, h.port)
	return nil
}

// dialContextCheckACL enforces Access Control List and calls fp.DialContext
func (h Handler) dialContextCheckACL(ctx context.Context, network, hostPort string, bind net.Addr) (net.Conn, error) {
	var conn net.Conn

	if network != "tcp" && network != "tcp4" && network != "tcp6" {
		// return nil, &proxyError{S: "Network " + network + " is not supported", Code: http.StatusBadRequest}
		return nil, caddyhttp.Error(http.StatusBadRequest,
			fmt.Errorf("network %s is not supported", network))
	}

	host, port, err := net.SplitHostPort(hostPort)
	if err != nil {
		// return nil, &proxyError{S: err.Error(), Code: http.StatusBadRequest}
		return nil, caddyhttp.Error(http.StatusBadRequest, err)
	}

	if h.upstream != nil {
		// if upstreaming -- do not resolve locally nor check acl
		conn, err = h.dialContext(ctx, network, hostPort, bind)
		if err != nil {
			// return conn, &proxyError{S: err.Error(), Code: http.StatusBadGateway}
			return conn, caddyhttp.Error(http.StatusBadGateway, err)
		}
		return conn, nil
	}

	if !h.portIsAllowed(port) {
		// return nil, &proxyError{S: "port " + port + " is not allowed", Code: http.StatusForbidden}
		return nil, caddyhttp.Error(http.StatusForbidden,
			fmt.Errorf("port %s is not allowed", port))
	}

	// in case IP was provided, net.LookupIP will simply return it
	IPs, err := net.LookupIP(host)
	if err != nil {
		// return nil, &proxyError{S: fmt.Sprintf("Lookup of %s failed: %v", host, err),
		// Code: http.StatusBadGateway}
		return nil, caddyhttp.Error(http.StatusBadGateway,
			fmt.Errorf("lookup of %s failed: %v", host, err))
	}

	// This is net.Dial's default behavior: if the host resolves to multiple IP addresses,
	// Dial will try each IP address in order until one succeeds
	for _, ip := range IPs {
		if !h.hostIsAllowed(host, ip) {
			continue
		}

		conn, err = h.dialContext(ctx, network, net.JoinHostPort(ip.String(), port), bind)
		if err == nil {
			return conn, nil
		} else {
			_, _ = fmt.Fprintf(os.Stderr, "dialContext failed %v\n", err)
		}
	}

	return nil, caddyhttp.Error(http.StatusForbidden, fmt.Errorf("no allowed IP addresses for %s", host))
}

func (h Handler) hostIsAllowed(hostname string, ip net.IP) bool {
	for _, rule := range h.aclRules {
		switch rule.tryMatch(ip, hostname) {
		case aclDecisionDeny:
			return false
		case aclDecisionAllow:
			return true
		}
	}
	// TODO: convert this to log entry
	// fmt.Println("ERROR: no acl match for ", hostname, ip) // shouldn't happen
	return false
}

func (h Handler) portIsAllowed(port string) bool {
	portInt, err := strconv.Atoi(port)
	if err != nil {
		return false
	}
	if portInt <= 0 || portInt > 65535 {
		return false
	}
	if len(h.AllowedPorts) == 0 {
		return true
	}
	isAllowed := false
	for _, p := range h.AllowedPorts {
		if p == portInt {
			isAllowed = true
			break
		}
	}
	return isAllowed
}

func serveHiddenPage(w http.ResponseWriter, authErr error) error {
	const hiddenPage = `<html>
<head>
  <title>Hidden Proxy Page</title>
</head>
<body>
<h1>Hidden Proxy Page!</h1>
%s<br/>
</body>
</html>`
	const AuthFail = "Please authenticate yourself to the proxy."
	const AuthOk = "Congratulations, you are successfully authenticated to the proxy! Go browse all the things!"

	w.Header().Set("Content-Type", "text/html")
	if authErr != nil {
		w.Header().Set("Proxy-Authenticate", "Basic realm=\"Caddy Secure Web Proxy\"")
		w.WriteHeader(http.StatusProxyAuthRequired)
		w.Write([]byte(fmt.Sprintf(hiddenPage, AuthFail)))
		return authErr
	}
	w.Write([]byte(fmt.Sprintf(hiddenPage, AuthOk)))
	return nil
}

// Hijacks the connection from ResponseWriter, writes the response and proxies data between targetConn
// and hijacked connection.
func serveHijack(w http.ResponseWriter, targetConn net.Conn) error {
	hijacker, ok := w.(http.Hijacker)
	if !ok {
		return caddyhttp.Error(http.StatusInternalServerError,
			fmt.Errorf("ResponseWriter does not implement http.Hijacker"))
	}
	clientConn, bufReader, err := hijacker.Hijack()
	if err != nil {
		return caddyhttp.Error(http.StatusInternalServerError,
			fmt.Errorf("hijack failed: %v", err))
	}
	defer clientConn.Close()
	// bufReader may contain unprocessed buffered data from the client.
	if bufReader != nil {
		// snippet borrowed from `proxy` plugin
		if n := bufReader.Reader.Buffered(); n > 0 {
			rbuf, err := bufReader.Reader.Peek(n)
			if err != nil {
				return caddyhttp.Error(http.StatusBadGateway, err)
			}
			targetConn.Write(rbuf)
		}
	}
	// Since we hijacked the connection, we lost the ability to write and flush headers via w.
	// Let's handcraft the response and send it manually.
	res := &http.Response{StatusCode: http.StatusOK,
		Proto:      "HTTP/1.1",
		ProtoMajor: 1,
		ProtoMinor: 1,
		Header:     make(http.Header),
	}
	res.Header.Set("Server", "Caddy")

	err = res.Write(clientConn)
	if err != nil {
		return caddyhttp.Error(http.StatusInternalServerError,
			fmt.Errorf("failed to send response to client: %v", err))
	}

	return dualStream(targetConn, clientConn, clientConn)
}

// Copies data target->clientReader and clientWriter->target, and flushes as needed
// Returns when clientWriter-> target stream is done.
// Caddy should finish writing target -> clientReader.
func dualStream(target net.Conn, clientReader io.ReadCloser, clientWriter io.Writer) error {
	stream := func(w io.Writer, r io.Reader) error {
		// copy bytes from r to w
		buf := bufferPool.Get().([]byte)
		buf = buf[0:cap(buf)]
		_, _err := flushingIoCopy(w, r, buf)
		bufferPool.Put(buf)
		if cw, ok := w.(closeWriter); ok {
			cw.CloseWrite()
		}
		return _err
	}
	go stream(target, clientReader)
	return stream(clientWriter, target)
}

type closeWriter interface {
	CloseWrite() error
}

// flushingIoCopy is analogous to buffering io.Copy(), but also attempts to flush on each iteration.
// If dst does not implement http.Flusher(e.g. net.TCPConn), it will do a simple io.CopyBuffer().
// Reasoning: http2ResponseWriter will not flush on its own, so we have to do it manually.
func flushingIoCopy(dst io.Writer, src io.Reader, buf []byte) (written int64, err error) {
	flusher, ok := dst.(http.Flusher)
	if !ok {
		return io.CopyBuffer(dst, src, buf)
	}
	for {
		nr, er := src.Read(buf)
		if nr > 0 {
			nw, ew := dst.Write(buf[0:nr])
			flusher.Flush()
			if nw > 0 {
				written += int64(nw)
			}
			if ew != nil {
				err = ew
				break
			}
			if nr != nw {
				err = io.ErrShortWrite
				break
			}
		}
		if er != nil {
			if er != io.EOF {
				err = er
			}
			break
		}
	}
	return
}

// Removes hop-by-hop headers, and writes response into ResponseWriter.
func forwardResponse(w http.ResponseWriter, response *http.Response) error {
	w.Header().Del("Server") // remove Server: Caddy, append via instead
	w.Header().Add("Via", strconv.Itoa(response.ProtoMajor)+"."+strconv.Itoa(response.ProtoMinor)+" caddy")

	for header, values := range response.Header {
		for _, val := range values {
			w.Header().Add(header, val)
		}
	}
	removeHopByHop(w.Header())
	w.WriteHeader(response.StatusCode)
	buf := bufferPool.Get().([]byte)
	buf = buf[0:cap(buf)]
	_, err := io.CopyBuffer(w, response.Body, buf)
	bufferPool.Put(buf)
	return err
}

func removeHopByHop(header http.Header) {
	connectionHeaders := header.Get("Connection")
	for _, h := range strings.Split(connectionHeaders, ",") {
		header.Del(strings.TrimSpace(h))
	}
	for _, h := range hopByHopHeaders {
		header.Del(h)
	}
}

var hopByHopHeaders = []string{
	"Keep-Alive",
	"Proxy-Authenticate",
	"Proxy-Authorization",
	"Upgrade",
	"Connection",
	"Proxy-Connection",
	"Proxy-Nonlocal-Source",
	"Te",
	"Trailer",
	"Transfer-Encoding",
}

const pacFile = `
function FindProxyForURL(url, host) {
	if (host === "127.0.0.1" || host === "::1" || host === "localhost")
		return "DIRECT";
	return "HTTPS %s";
}
`

var bufferPool = sync.Pool{
	New: func() interface{} {
		return make([]byte, 0, 32*1024)
	},
}

////// used during provision only

func isLocalhost(hostname string) bool {
	return hostname == "localhost" ||
		hostname == "127.0.0.1" ||
		hostname == "::1"
}

type dialContexter interface {
	DialContext(ctx context.Context, network, address string) (net.Conn, error)
}

// ProbeResistance configures probe resistance.
type ProbeResistance struct {
	Domain string `json:"domain,omitempty"`
}

func readLinesFromFile(filename string) ([]string, error) {
	file, err := os.Open(filename)
	if err != nil {
		return nil, err
	}
	defer file.Close()

	var hostnames []string
	scanner := bufio.NewScanner(file)
	for scanner.Scan() {
		hostnames = append(hostnames, scanner.Text())
	}

	return hostnames, scanner.Err()
}

// Interface guards
var (
	_ caddy.Provisioner           = (*Handler)(nil)
	_ caddyhttp.MiddlewareHandler = (*Handler)(nil)
	_ caddyfile.Unmarshaler       = (*Handler)(nil)
)<|MERGE_RESOLUTION|>--- conflicted
+++ resolved
@@ -118,22 +118,6 @@
 		h.DialTimeout = caddy.Duration(30 * time.Second)
 	}
 
-<<<<<<< HEAD
-	// TODO: temporary, in an effort to get the tests to pass
-	if h.BasicauthUser != "" && h.BasicauthPass != "" {
-		basicAuthBuf := make([]byte, base64.StdEncoding.EncodedLen(len(h.BasicauthUser)+1+len(h.BasicauthPass)))
-		base64.StdEncoding.Encode(basicAuthBuf, []byte(h.BasicauthUser+":"+h.BasicauthPass))
-		h.authRequired = true
-		h.authCredentials = [][]byte{basicAuthBuf}
-=======
-	h.httpTransport = &http.Transport{
-		Proxy:               http.ProxyFromEnvironment,
-		MaxIdleConns:        50,
-		IdleConnTimeout:     60 * time.Second,
-		TLSHandshakeTimeout: 10 * time.Second,
->>>>>>> 44bd8c75
-	}
-
 	// access control lists
 	for _, rule := range h.ACL {
 		for _, subj := range rule.Subjects {
